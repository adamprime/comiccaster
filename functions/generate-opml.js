const fs = require('fs');
const path = require('path');

// Helper function to check if a comic feed exists
function comicFeedExists(slug) {
    // In production, files are in the function's data directory
    const functionDir = path.dirname(__filename);
    const dataDir = path.join(functionDir, 'data');
    
    // Try multiple possible locations for the feed files
    const possiblePaths = [
        path.join(dataDir, 'feeds', `${slug}.xml`),
        path.join(dataDir, `${slug}.xml`),
        path.join('public', 'feeds', `${slug}.xml`),
        path.join('feeds', `${slug}.xml`),
        // Add test environment paths
        path.join('test_functions', 'data', 'feeds', `${slug}.xml`),
        path.join('test_functions', 'data', `${slug}.xml`)
    ];

    console.log(`Checking feed existence for slug: ${slug}`);
    console.log('Function directory:', functionDir);
    console.log('Data directory:', dataDir);
    console.log('Checking paths:', possiblePaths);

    // Check each possible path
    for (const feedPath of possiblePaths) {
        console.log(`Checking path: ${feedPath}`);
        try {
            if (fs.existsSync(feedPath)) {
                console.log(`Found feed at: ${feedPath}`);
                return true;
            }
        } catch (error) {
            console.log(`Error checking path ${feedPath}:`, error);
        }
    }

    // If we have a comics list, consider that as validation too
<<<<<<< HEAD
    // Check daily, political, and tinyview lists
    const dailyComicsList = loadComicsList('daily');
    const politicalComicsList = loadComicsList('political');
    const tinyviewComicsList = loadComicsList('tinyview');
    
    if ((dailyComicsList && dailyComicsList.some(comic => comic.slug === slug)) ||
        (politicalComicsList && politicalComicsList.some(comic => comic.slug === slug)) ||
        (tinyviewComicsList && tinyviewComicsList.some(comic => comic.slug === slug))) {
=======
    // Check both daily and political lists
    const dailyComicsList = loadComicsList('daily');
    const politicalComicsList = loadComicsList('political');
    
    if ((dailyComicsList && dailyComicsList.some(comic => comic.slug === slug)) ||
        (politicalComicsList && politicalComicsList.some(comic => comic.slug === slug))) {
>>>>>>> d800771f
        console.log(`Comic ${slug} found in comics list`);
        return true;
    }

    console.log(`No feed found for: ${slug}`);
    return false;
}

// Helper function to load comics list
function loadComicsList(type = 'daily') {
    try {
        // Try to use require() first - this should work with Netlify's bundler
        try {
            if (type === 'political') {
                const politicalComics = require('./political_comics_list.json');
                console.log(`Loaded ${politicalComics.length} political comics using require()`);
                return politicalComics;
            } else {
                const dailyComics = require('./comics_list.json');
                console.log(`Loaded ${dailyComics.length} daily comics using require()`);
                return dailyComics;
            }
        } catch (requireError) {
            console.log('Could not load using require(), trying fs methods:', requireError.message);
        }
        
        const functionDir = path.dirname(__filename);
        console.log('Function directory:', functionDir);
        
        // Determine the filename based on type
<<<<<<< HEAD
        const filename = type === 'political' ? 'political_comics_list.json' : 
                         type === 'tinyview' ? 'tinyview_comics_list.json' : 
                         'comics_list.json';
=======
        const filename = type === 'political' ? 'political_comics_list.json' : 'comics_list.json';
>>>>>>> d800771f
        
        // List contents of function directory
        console.log('Contents of function directory:');
        try {
            const files = fs.readdirSync(functionDir);
            console.log(files);
        } catch (error) {
            console.log('Error reading function directory:', error);
        }
        
        // Try to read from function directory first
        const functionPath = path.join(functionDir, filename);
        console.log('Function path:', functionPath);
        
        try {
            if (fs.existsSync(functionPath)) {
                console.log(`Found ${type} comics list in function directory`);
                const data = JSON.parse(fs.readFileSync(functionPath, 'utf8'));
                console.log(`Loaded ${data.length} ${type} comics from list`);
                return data;
            }
        } catch (error) {
            console.log('Error reading function path:', error);
        }
        
        // Fallback paths if function path fails
        const fallbackPaths = [
            path.join(functionDir, 'data', filename),
            path.join(functionDir, '..', 'public', filename),
            path.join('public', filename),
            path.join(filename)
        ];

        console.log('Trying fallback paths:', fallbackPaths);

        for (const comicsPath of fallbackPaths) {
            console.log(`Checking fallback path: ${comicsPath}`);
            try {
                if (fs.existsSync(comicsPath)) {
                    console.log(`Found ${type} comics list at fallback path: ${comicsPath}`);
                    const data = JSON.parse(fs.readFileSync(comicsPath, 'utf8'));
                    console.log(`Loaded ${data.length} ${type} comics from list`);
                    return data;
                }
            } catch (error) {
                console.log(`Error checking/reading ${comicsPath}:`, error);
            }
        }
    } catch (error) {
        console.error(`Error loading ${type} comics list:`, error);
    }
    console.log(`No ${type} comics list found in any location`);
    return [];
}

// Generate OPML content
function generateOPML(comics, type = 'daily') {
    const date = new Date().toISOString();
    const baseUrl = process.env.URL || 'https://comiccaster.xyz';
    const comicsList = loadComicsList(type);
    
    // Create a mapping of slugs to comic names
    const slugToName = {};
    comicsList.forEach(comic => {
        slugToName[comic.slug] = comic.name;
    });
    
    const feeds = comics.map(slug => {
        // Use the comic name from comics_list.json if available, otherwise format the slug
        let comicName = slugToName[slug];
        if (!comicName) {
            comicName = slug.replace(/-/g, ' ').replace(/(^|\s)\S/g, l => l.toUpperCase());
        }
            
        return `            <outline 
                type="rss" 
                text="${comicName}"
                title="${comicName}"
                xmlUrl="${baseUrl}/rss/${slug}"
            />`;
    }).join('\n');

<<<<<<< HEAD
    const categoryTitle = type === 'political' ? 'Political Cartoons' : 
                         type === 'tinyview' ? 'TinyView Comics' : 
                         'Comics';
    const opmlTitle = type === 'political' ? 'ComicCaster Political Cartoons' : 
                     type === 'tinyview' ? 'ComicCaster TinyView Comics' : 
                     'ComicCaster Daily Comics';
=======
    const categoryTitle = type === 'political' ? 'Political Cartoons' : 'Comics';
    const opmlTitle = type === 'political' ? 'ComicCaster Political Cartoons' : 'ComicCaster Daily Comics';
>>>>>>> d800771f

    return `<?xml version="1.0" encoding="UTF-8"?>
<opml version="1.0">
    <head>
        <title>${opmlTitle}</title>
        <dateCreated>${date}</dateCreated>
    </head>
    <body>
        <outline text="${categoryTitle}" title="${categoryTitle}">
${feeds}
        </outline>
    </body>
</opml>`;
}

exports.handler = async function(event, context) {
    if (event.httpMethod !== 'POST') {
        return {
            statusCode: 405,
            body: JSON.stringify({ error: 'Method Not Allowed' })
        };
    }

    try {
        let comics = [];
        let type = 'daily';
        try {
            const body = JSON.parse(event.body);
            comics = body.comics || [];
            type = body.type || 'daily';
        } catch (error) {
            return {
                statusCode: 400,
                body: JSON.stringify({ error: 'Invalid request body' })
            };
        }
        
        if (!Array.isArray(comics) || comics.length === 0) {
            return {
                statusCode: 400,
                body: JSON.stringify({ error: 'Please select at least one comic' })
            };
        }

        // Load comics list first to validate slugs
        const comicsList = loadComicsList(type);
        if (comicsList.length === 0) {
            console.error(`No ${type} comics list found - this is a critical error`);
            return {
                statusCode: 500,
                body: JSON.stringify({ error: `${type} comics list not found - please contact support` })
            };
        }

        // Filter out comics without feeds
        const availableComics = comics.filter(comicFeedExists);

        if (availableComics.length === 0) {
            return {
                statusCode: 400,
                body: JSON.stringify({ 
                    error: 'None of the selected comics have available feeds',
                    details: 'Please try again later or contact support if the issue persists'
                })
            };
        }

        // Generate OPML content
        const opml = generateOPML(availableComics, type);

        // Determine filename based on type
<<<<<<< HEAD
        const filename = type === 'political' ? 'political-cartoons.opml' : 
                        type === 'tinyview' ? 'tinyview-comics.opml' : 
                        'daily-comics.opml';
=======
        const filename = type === 'political' ? 'political-cartoons.opml' : 'daily-comics.opml';
>>>>>>> d800771f

        // Return OPML as attachment
        return {
            statusCode: 200,
            headers: {
                'Content-Type': 'application/xml',
                'Content-Disposition': `attachment; filename="${filename}"`
            },
            body: opml
        };
    } catch (error) {
        console.error('Error generating OPML:', error);
        return {
            statusCode: 500,
            body: JSON.stringify({ 
                error: 'Failed to generate OPML file',
                details: error.message
            })
        };
    }
}; <|MERGE_RESOLUTION|>--- conflicted
+++ resolved
@@ -37,7 +37,6 @@
     }
 
     // If we have a comics list, consider that as validation too
-<<<<<<< HEAD
     // Check daily, political, and tinyview lists
     const dailyComicsList = loadComicsList('daily');
     const politicalComicsList = loadComicsList('political');
@@ -46,14 +45,6 @@
     if ((dailyComicsList && dailyComicsList.some(comic => comic.slug === slug)) ||
         (politicalComicsList && politicalComicsList.some(comic => comic.slug === slug)) ||
         (tinyviewComicsList && tinyviewComicsList.some(comic => comic.slug === slug))) {
-=======
-    // Check both daily and political lists
-    const dailyComicsList = loadComicsList('daily');
-    const politicalComicsList = loadComicsList('political');
-    
-    if ((dailyComicsList && dailyComicsList.some(comic => comic.slug === slug)) ||
-        (politicalComicsList && politicalComicsList.some(comic => comic.slug === slug))) {
->>>>>>> d800771f
         console.log(`Comic ${slug} found in comics list`);
         return true;
     }
@@ -84,13 +75,9 @@
         console.log('Function directory:', functionDir);
         
         // Determine the filename based on type
-<<<<<<< HEAD
         const filename = type === 'political' ? 'political_comics_list.json' : 
                          type === 'tinyview' ? 'tinyview_comics_list.json' : 
                          'comics_list.json';
-=======
-        const filename = type === 'political' ? 'political_comics_list.json' : 'comics_list.json';
->>>>>>> d800771f
         
         // List contents of function directory
         console.log('Contents of function directory:');
@@ -173,17 +160,12 @@
             />`;
     }).join('\n');
 
-<<<<<<< HEAD
     const categoryTitle = type === 'political' ? 'Political Cartoons' : 
                          type === 'tinyview' ? 'TinyView Comics' : 
                          'Comics';
     const opmlTitle = type === 'political' ? 'ComicCaster Political Cartoons' : 
                      type === 'tinyview' ? 'ComicCaster TinyView Comics' : 
                      'ComicCaster Daily Comics';
-=======
-    const categoryTitle = type === 'political' ? 'Political Cartoons' : 'Comics';
-    const opmlTitle = type === 'political' ? 'ComicCaster Political Cartoons' : 'ComicCaster Daily Comics';
->>>>>>> d800771f
 
     return `<?xml version="1.0" encoding="UTF-8"?>
 <opml version="1.0">
@@ -255,13 +237,9 @@
         const opml = generateOPML(availableComics, type);
 
         // Determine filename based on type
-<<<<<<< HEAD
         const filename = type === 'political' ? 'political-cartoons.opml' : 
                         type === 'tinyview' ? 'tinyview-comics.opml' : 
                         'daily-comics.opml';
-=======
-        const filename = type === 'political' ? 'political-cartoons.opml' : 'daily-comics.opml';
->>>>>>> d800771f
 
         // Return OPML as attachment
         return {
