--- conflicted
+++ resolved
@@ -1,32 +1,5 @@
 <?xml version='1.0' encoding='UTF-8'?>
-<<<<<<< HEAD
-<rss xmlns:atom="http://www.w3.org/2005/Atom" xmlns:content="http://purl.org/rss/1.0/modules/content/" version="2.0"><channel><title>Arctic Circle - Comics Kingdom</title><link>https://comicskingdom.com/arctic-circle</link><description>Daily Arctic Circle comic strip by Unknown Author from Comics Kingdom</description><atom:link href="https://comiccaster.xyz/feeds/arctic-circle.xml" rel="self" type="application/rss+xml"/><category>Comics Kingdom</category><category>Comic Strips</category><docs>http://www.rssboard.org/rss-specification</docs><generator>python-feedgen</generator><language>en</language><lastBuildDate>Sun, 16 Nov 2025 14:40:45 +0000</lastBuildDate><ttl>1440</ttl><item><title>Arctic Circle - 2025-11-16</title><link>https://comicskingdom.com/arctic-circle/2025-11-16</link><description>
-=======
 <rss xmlns:atom="http://www.w3.org/2005/Atom" xmlns:content="http://purl.org/rss/1.0/modules/content/" version="2.0"><channel><title>Arctic Circle - Comics Kingdom</title><link>https://comicskingdom.com/arctic-circle</link><description>Daily Arctic Circle comic strip by Unknown Author from Comics Kingdom</description><atom:link href="https://comiccaster.xyz/feeds/arctic-circle.xml" rel="self" type="application/rss+xml"/><category>Comics Kingdom</category><category>Comic Strips</category><docs>http://www.rssboard.org/rss-specification</docs><generator>python-feedgen</generator><language>en</language><lastBuildDate>Mon, 17 Nov 2025 09:21:53 +0000</lastBuildDate><ttl>1440</ttl><item><title>Arctic Circle - 2025-11-15</title><link>https://comicskingdom.com/arctic-circle/2025-11-15</link><description>
->>>>>>> bb4da6cb
-        &lt;style&gt;
-        .comic-gallery { 
-            max-width: 100%; 
-            overflow-x: hidden; 
-        }
-        .comic-panel img { 
-            max-width: 100% !important; 
-            height: auto !important; 
-        }
-        @media (max-width: 600px) {
-            .comic-gallery { margin: 5px 0; }
-            .comic-panel { margin: 10px 0; }
-            .panel-description { font-size: 0.8em; }
-        }
-        &lt;/style&gt;
-        &lt;div class="comic-gallery" style="text-align: center; margin: 10px 0;"&gt;
-&lt;p style="margin-bottom: 15px; font-style: italic;"&gt;Comic strip for 2025-11-16&lt;/p&gt;
-    &lt;div class="comic-panel" style="margin: 15px 0;"&gt;
-        &lt;img src="https://wp.comicskingdom.com/comicskingdom-redesign-uploads-production/2025/11/Y2tBcmN0aWMgQ2lyY2xlLUVORy01NTgzMzQ1.jpg" alt="Arctic Circle" style="max-width: 100%; height: auto; display: block; margin: 10px auto; border-radius: 4px; box-shadow: 0 2px 4px rgba(0,0,0,0.1);" loading="lazy"&gt;
-        &lt;div class="panel-description" style="font-size: 0.9em; color: #666; margin-top: 5px; font-style: italic;"&gt;Arctic Circle&lt;/div&gt;
-    &lt;/div&gt;
-&lt;/div&gt;
-</description><guid isPermaLink="false">https://comicskingdom.com/arctic-circle/2025-11-16</guid><pubDate>Sun, 16 Nov 2025 00:00:00 +0000</pubDate></item><item><title>Arctic Circle - 2025-11-15</title><link>https://comicskingdom.com/arctic-circle/2025-11-15</link><description>
         &lt;style&gt;
         .comic-gallery { 
             max-width: 100%; 
@@ -51,4 +24,27 @@
         &lt;img src="https://wp.comicskingdom.com/comicskingdom-redesign-uploads-production/2025/11/Y2tBcmN0aWMgQ2lyY2xlLUVORy01NjMwNzIz.jpg" alt="Arctic Circle - Panel 2" style="max-width: 100%; height: auto; display: block; margin: 10px auto; border-radius: 4px; box-shadow: 0 2px 4px rgba(0,0,0,0.1);" loading="lazy"&gt;
     &lt;/div&gt;
 &lt;/div&gt;
-</description><guid isPermaLink="false">https://comicskingdom.com/arctic-circle/2025-11-15</guid><pubDate>Sat, 15 Nov 2025 00:00:00 +0000</pubDate></item></channel></rss>+</description><guid isPermaLink="false">https://comicskingdom.com/arctic-circle/2025-11-15</guid><pubDate>Sat, 15 Nov 2025 00:00:00 +0000</pubDate></item><item><title>Arctic Circle - 2025-11-16</title><link>https://comicskingdom.com/arctic-circle/2025-11-16</link><description>
+        &lt;style&gt;
+        .comic-gallery { 
+            max-width: 100%; 
+            overflow-x: hidden; 
+        }
+        .comic-panel img { 
+            max-width: 100% !important; 
+            height: auto !important; 
+        }
+        @media (max-width: 600px) {
+            .comic-gallery { margin: 5px 0; }
+            .comic-panel { margin: 10px 0; }
+            .panel-description { font-size: 0.8em; }
+        }
+        &lt;/style&gt;
+        &lt;div class="comic-gallery" style="text-align: center; margin: 10px 0;"&gt;
+&lt;p style="margin-bottom: 15px; font-style: italic;"&gt;Comic strip for 2025-11-16&lt;/p&gt;
+    &lt;div class="comic-panel" style="margin: 15px 0;"&gt;
+        &lt;img src="https://wp.comicskingdom.com/comicskingdom-redesign-uploads-production/2025/11/Y2tBcmN0aWMgQ2lyY2xlLUVORy01NTgzMzQ1.jpg" alt="Arctic Circle" style="max-width: 100%; height: auto; display: block; margin: 10px auto; border-radius: 4px; box-shadow: 0 2px 4px rgba(0,0,0,0.1);" loading="lazy"&gt;
+        &lt;div class="panel-description" style="font-size: 0.9em; color: #666; margin-top: 5px; font-style: italic;"&gt;Arctic Circle&lt;/div&gt;
+    &lt;/div&gt;
+&lt;/div&gt;
+</description><guid isPermaLink="false">https://comicskingdom.com/arctic-circle/2025-11-16</guid><pubDate>Sun, 16 Nov 2025 00:00:00 +0000</pubDate></item></channel></rss>